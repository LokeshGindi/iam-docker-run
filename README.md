# IAM-Docker-Run

Run Docker containers within the context of an AWS IAM Role, and other development workflow helpers.

## Motivation

The goal is to run our application on our laptops in development in as similar environment as possible to the production environment when the application runs in ECS or EKS, which would run under the task IAM role with permissions specific to that task.

A shortcut sometimes taken by developers is to execute code locally with their personal IAM user which often has very high and broad privileges.  Worse, those long lived credentials sometimes find themselves checked into source control as part of a docker-compose.yml file, etc.  IAM-Docker-Run allows you to run your containers locally within the context of the IAM role you've created for your application.  The credentials themselves are temporary, they are stored in a file in your system's temp path, and never wind up in source control.

IAM-Docker-Run generates AWS temporary credentials and builds a lengthly `docker run` command line statement, echoing it as it executes it so you have transparency into the command it is running.

**This is a development workflow tool, not designed to run production containers.**

## Installation

```shell
$ pip install iam-docker-run
```

## Basic Example Usage

Say you are developing a console application using AWS resources and are in your project's root directory and want to execute your application using your latest source code and the IAM role created for your project.

```shell
<<<<<<< HEAD
$ iam_docker_run \
=======
$ iam-docker-run \
>>>>>>> a5f6724b
    --image mycompany/myservice:latest \
    --aws-role-name role-myservice-task
```

There are lots of defaults at play here to keep command line usage succinct to support a convenient development workflow, which is the primary use case.  It is helpful to understand these defaults.  Most notably, it mounts a volume to insert the source code on your laptop into the container.  It assumes a project directory structure where your source code is located relative as `./src`, and that you want it mounted into the container to `/app`.  To disable this automatic volume mount, you must specify `--no-volume`.

## Specifying a local AWS profile

You will likely need to add a `--profile myprofile` argument to each of these examples.  This is the AWS profile used to assume the role, so it needs to have access to assume the role.  If absent, by default it will use the default AWS profile.  This profile would have been created with `aws configure`.  More likely you would have a named role which you would configure with `aws configure --profile myuser` and then add the `--profile myser` argument to each of your calls.

## Arguments and More Examples

### Full argument list

For a full list of arguments, run `iam-docker-run -h`.

### Overriding the volume mount

If your local source code path, or the path to mount it inside the container differs from the `./src` and `/app` defaults, you can override this in two different ways.

#### Overriding volume mount by environment variables

You can use system environment variables to override this which shortens your command and is convenient if you have the same directory structure throughout your projects.  You can override one or both of these.

Relative paths are okay.

```shell
$ export IAM_DOCKER_RUN_HOST_SOURCE_PATH="./mysource"
$ export IAM_DOCKER_RUN_CONTAINER_SOURCE_PATH="/myapp"
<<<<<<< HEAD
$ iam_docker_run \
=======
$ iam-docker-run \
>>>>>>> a5f6724b
    --image mycompany/myservice \
    --aws-role-name role-myservice-task
```

#### Overriding volume mount by arguments

An equivalent way using arguments is:

```shell
<<<<<<< HEAD
$ iam_docker_run \
=======
$ iam-docker-run \
>>>>>>> a5f6724b
    --image mycompany/myservice \
    --aws-role-name role-myservice-task \
    --host-source-path ./mysource \
    --container-source-path /myapp
```

#### Preventing the default volume mount

If you want to prevent it from mounting the default volume (if say you are using this from Jenkins, etc.) then you can add `--no-volume`.

#### Additional volume mounts

You can mount additional volumes by `-v` or `--volume`, which is passthrough to the `docker -v` argument.  These are additive with the default volume mount (unless `--no-volume` is specified) and the docker in docker mount.

#### Overcoming SELinux with volume mounts

If you are running SELinux and experience permission denied issues when mounting volumes, specify the `--selinux` argument, which will alter the dockr run volume mount argument so that the volume is readable.

#### Enable Docker in Docker'

If you want to enable Docker in Docker, you can mount the Docker socket by adding the `--mount-docker` argument.  If you then install Docker in the container with the below script and use the Docker CLI from within the container.

```shell
# install the docker client
$ curl -fsSL get.docker.com -o get-docker.sh
$ sh get-docker.sh
```

### Adding a portmap

You can use `--portmap` or `-p`, which is a direct match to the `docker run -p` argument, for example:

```shell
<<<<<<< HEAD
$ iam_docker_run \
=======
$ iam-docker-run \
>>>>>>> a5f6724b
    --image mycompany/myservice \
    --aws-role-name role-myservice-task \
    --portmap 30000:3000
```

The `--portmap 30000:3000` argument in this example would take a HTTP server listening in the container on port 3000 and maps it to port 30000 on your laptop.

Note that you can use multiple portmaps as follows:

```shell
<<<<<<< HEAD
$ iam_docker_run \
=======
$ iam-docker-run \
>>>>>>> a5f6724b
    --image mycompany/myservice \
    --aws-role-name role-myservice-task \
    -p 4430:443 \
    -p 8080:80
```

### Full Entrypoint

The Docker syntax for overriding an entrypoint with anything more than one word can seem couterintuitive.  With the Docker syntax, the entrypoint can only be the first command and all arguments to that are separated out on the cmd, so if you want to run `python myapp.py --myarg test123`, then `python` is your entrypoint and the rest go on your cmd, to produce a docker run statement like:

```shell
$ docker run --entrypoint python mycompany/myimage myapp.py --myarg test123
```

To make things easier, iam-docker-run provides the `--full-entrypoint` argument, so you can use it like this:

```shell
$ iam-docker-run \
    --image mycompany/myimage \
    --full-entrypoint "python myapp.py --myarg test123"
```

### Shell

If you want to debug something in the container, just add a `--shell` argument and it will override the entrypoint with `/bin/bash`.  If you wish to use an alternate shell, you can override this with the following enrivonment variable:

```shell
$ export IAM_DOCKER_RUN_SHELL_COMMAND="/bin/sh"
```

It is especially convenient to use this command to add to the end of any existing set of arguments.  It will override both the default ENTRYPOINT defined in the Dockerfile as well as the `--full-entrypoint` argument.

```shell
# for example, --shell will take precedence over --full-entrypoint
iam-docker-run \
    --image mycompany/myimage \
    --full-entrypoint "python myapp.py --myarg test123" \
    --shell # let me jump in real quick without modifying the rest of my args
```

### Custom environment variables file

If you have environment variables you want passed to Docker via `docker run --env-file`, with iam-docker-run you would use `--custom-env-file`.  The reason for this is that iam-docker-run is already using a file to pass into Docker with the environment variables for the AWS temporary credentials, so if you have environment variables to add to that, specify a `--custom-env-file` and that will be concatenated to the env file created by iam-docker-run.

Default behavior is to look for a file called `iam-docker-run.env`.  If this file is not found it is silently ignored.  This is helpful if you have an environment variable such as `AWS_ENV=dev` which you want loaded each time without specifying this argument.  Hopefully the rest of your variables are loaded into the environment from a remote configuration store such as AWS SSM Parameter Store.  If you need help with this see [ssm-starter](https://github.com/billtrust/ssm-starter).

### Custom environment arguments

Additionally you can pass environment variables by `-e` or `--envvar`, which is passthrough to the `docker -e` argument.  These are additive with the custom environment variables file.

### Foreground / background

As the main use case is a development workflow, by default the container runs in the foreground.  To run in the background, specify `--detached`, which maps to the `docker run -d` command.  To interact with the terminal, specify `--interactive`, which maps to `docker run -it`.

### Region

If `--region` is provided that will take precidence, otherwise iam-docker-run will look for your region in AWS_REGION or AWS_DEFAULT_REGION environment variables.  If none are provided it will default to us-east-1.

### Container Name Tempfile

IAM-Docker-Run generates a random container name.  If this container name is needed for anything downstream such as the code debugging inside the container feature of VSCode, the container name needs to be discoverable.  IAM-Docker-Run enables this by generating a file which contains the name of the container and writes it in a pre-determined location.

The location of this file follows the:
`/temp/<last directory name of pwd>/_container_name.txt`

You can override the first part of the prefix with the following environment variable:

```shell
$ export IAM_DOCKER_RUN_CONTAINER_NAME_PATH_PREFIX=/tmp/somewhere/else
```

Or you can disable this entirely by setting:
```shell
$ export IAM_DOCKER_RUN_DISABLE_CONTAINER_NAME_TEMPFILE=true
```

### Shortcut

An alternate way to invoke iam-docker-run on the command line is to use the alias `idr`.  Just less typing.

```shell
$ idr --image busybox --aws-role-name myrole
```

## Example CI workflow

The second use case for iam-docker-run is for running tests from continuous integration.  

```shell
$ iam-docker-run \
    --image mycompany/myimage \
    --aws-role-name role-myservice-task \
    --full-entrypoint "/bin/bash /tests/run-integration-test.sh" \
    --no-volume \
    --profile jenkins
```

## Verbose debugging

To turn on verbose output for debugging, set the `--verbose` argument.

## Temporary Credentials Expire Within 1 Hour

A goal of this project was to be as easy as possible for developers to use and to allow the greatest portability.  To that end, the temporary AWS credentials are generated just once before the container starts, rather than requiring a more complex setup where an additional container would run all the time and regenerate credentials.  When the temp credentials expire (the STS max of 1 hour), the application will start experiencing expired credential exceptions.  For this among other reasons is why you would not use this tool in any environment other than local development or in your build/CI/CD workflow where usage periods are short and the container can be restarted easily and often.

## Publishing Updates to PyPi

For the maintainer - to publish an updated version of Iam-Docker-Run, increment the version number in iam_docker_run.py and run the following:

```shell
docker build -f ./Dockerfile.buildenv -t billtrust/iam-docker-run:build .
docker run --rm -it --entrypoint python billtrust/iam-docker-run:build setup.py publish
```

At the prompts, enter the username and password to the Billtrust pypi.org repo.

## License

MIT License

Copyright (c) 2018 Factor Systems Inc.

Permission is hereby granted, free of charge, to any person obtaining a copy
of this software and associated documentation files (the "Software"), to deal
in the Software without restriction, including without limitation the rights
to use, copy, modify, merge, publish, distribute, sublicense, and/or sell
copies of the Software, and to permit persons to whom the Software is
furnished to do so, subject to the following conditions:

The above copyright notice and this permission notice shall be included in all
copies or substantial portions of the Software.

THE SOFTWARE IS PROVIDED "AS IS", WITHOUT WARRANTY OF ANY KIND, EXPRESS OR
IMPLIED, INCLUDING BUT NOT LIMITED TO THE WARRANTIES OF MERCHANTABILITY,
FITNESS FOR A PARTICULAR PURPOSE AND NONINFRINGEMENT. IN NO EVENT SHALL THE
AUTHORS OR COPYRIGHT HOLDERS BE LIABLE FOR ANY CLAIM, DAMAGES OR OTHER
LIABILITY, WHETHER IN AN ACTION OF CONTRACT, TORT OR OTHERWISE, ARISING FROM,
OUT OF OR IN CONNECTION WITH THE SOFTWARE OR THE USE OR OTHER DEALINGS IN THE
SOFTWARE.
<|MERGE_RESOLUTION|>--- conflicted
+++ resolved
@@ -23,11 +23,7 @@
 Say you are developing a console application using AWS resources and are in your project's root directory and want to execute your application using your latest source code and the IAM role created for your project.
 
 ```shell
-<<<<<<< HEAD
-$ iam_docker_run \
-=======
-$ iam-docker-run \
->>>>>>> a5f6724b
+$ iam-docker-run \
     --image mycompany/myservice:latest \
     --aws-role-name role-myservice-task
 ```
@@ -57,11 +53,7 @@
 ```shell
 $ export IAM_DOCKER_RUN_HOST_SOURCE_PATH="./mysource"
 $ export IAM_DOCKER_RUN_CONTAINER_SOURCE_PATH="/myapp"
-<<<<<<< HEAD
-$ iam_docker_run \
-=======
-$ iam-docker-run \
->>>>>>> a5f6724b
+$ iam-docker-run \
     --image mycompany/myservice \
     --aws-role-name role-myservice-task
 ```
@@ -71,11 +63,7 @@
 An equivalent way using arguments is:
 
 ```shell
-<<<<<<< HEAD
-$ iam_docker_run \
-=======
-$ iam-docker-run \
->>>>>>> a5f6724b
+$ iam-docker-run \
     --image mycompany/myservice \
     --aws-role-name role-myservice-task \
     --host-source-path ./mysource \
@@ -109,11 +97,7 @@
 You can use `--portmap` or `-p`, which is a direct match to the `docker run -p` argument, for example:
 
 ```shell
-<<<<<<< HEAD
-$ iam_docker_run \
-=======
-$ iam-docker-run \
->>>>>>> a5f6724b
+$ iam-docker-run \
     --image mycompany/myservice \
     --aws-role-name role-myservice-task \
     --portmap 30000:3000
@@ -124,11 +108,7 @@
 Note that you can use multiple portmaps as follows:
 
 ```shell
-<<<<<<< HEAD
-$ iam_docker_run \
-=======
-$ iam-docker-run \
->>>>>>> a5f6724b
+$ iam-docker-run \
     --image mycompany/myservice \
     --aws-role-name role-myservice-task \
     -p 4430:443 \
